import random
import numpy as np
from math import pi, sin, cos, sqrt
<<<<<<< HEAD
import imutils
import cv2
=======
from scipy.ndimage import gaussian_filter
>>>>>>> 4c2cfc2a


class Filter:

    def __init__(self):
        np.random.seed(42)
        random.seed(42)
        self.shape = ()


class Missing(Filter):

    def __init__(self, probability):
        self.probability = probability
        super().__init__()

    def apply(self, data, random_state, index_tuple, named_dims):
        mask = random_state.rand(*(data[index_tuple].shape)) <= self.probability
        data[index_tuple][mask] = np.nan


class GaussianNoise(Filter):
    def __init__(self, mean, std):
        self.mean = mean
        self.std = std
        super().__init__()

    def apply(self, data, random_state, index_tuple, named_dims):
        data[index_tuple] += random_state.normal(loc=self.mean, scale=self.std, size=data[index_tuple].shape)


class GaussianNoiseTimeDependent(Filter):
    def __init__(self, mean, std, mean_increase, std_increase):
        self.mean = mean
        self.std = std
        self.mean_increase = mean_increase
        self.std_increase = std_increase

        super().__init__()

    def apply(self, data, random_state, index_tuple, named_dims):
        time = named_dims["time"]
        data[index_tuple] += random_state.normal(loc=self.mean + self.mean_increase * time,
                                                 scale=self.std + self.std_increase * time,
                                                 size=data[index_tuple].shape)


class Uppercase(Filter):

    def __init__(self, probability):
        self.prob = probability
        super().__init__()

    def apply(self, data, random_state, index_tuple, named_dims):

        def stochastic_upper(char, probability):
            if random_state.rand() <= probability:
                return char.upper()
            return char

        for index, element in np.ndenumerate(data[index_tuple]):
            original_string = element
            modified_string = "".join(
                [stochastic_upper(c, self.prob) for c in original_string])
            data[index_tuple][index] = modified_string


class OCRError(Filter):

    def __init__(self, normalized_params, p):
        """ Pass normalized_params as a dict.

        For example {"e": (["E", "i"], [.5, .5]), "g": (["q", "9"], [.2, .8])}
        where the latter list consists of probabilities which should sum to 1."""

        self.normalized_params = normalized_params
        self.p = p
        super().__init__()

    def apply(self, data, random_state, index_tuple, named_dims):
        for index, string_ in np.ndenumerate(data[index_tuple]):
            data[index_tuple][index] = (self.generate_ocr_errors(string_, random_state))

    def generate_ocr_errors(self, string_, random_state):
        return "".join([self.replace_char(c, random_state) for c in string_])

    def replace_char(self, c, random_state):
        if c in self.normalized_params and random_state.random_sample() < self.p:
            chars, probs = self.normalized_params[c]
            return random_state.choice(chars, 1, p=probs)[0]

        return c


class MissingArea(Filter):
    def __init__(self, probability, radius_generator, missing_value):
        self.probability = probability
        self.radius_generator = radius_generator
        self.missing_value = missing_value
        super().__init__()

    def apply(self, data, random_state, index_tuple, named_dims):
        def insert_default_value_for_missing_key(key, missing_areas):
            if key not in missing_areas:
                missing_areas[key] = 0

        for index, _ in np.ndenumerate(data[index_tuple]):
            missing_areas = {}  # map with keys (x, y) and values (radius)

            # generate missing areas
            element = data[index_tuple][index].split("\n")
            max_len = 0
            max_radius = 0
            for y, _ in enumerate(element):
                for x, _ in enumerate(element[y]):
                    max_len = max(max_len, x)
                    if random_state.random_sample() <= self.probability:
                        radius = self.radius_generator.generate(random_state)
                        missing_areas[(x - radius, y - radius)] = 2 * radius
                        max_radius = max(max_radius, radius)

            # calculate missing areas
            for y in range(-max_radius, len(element)):
                for x in range(-max_radius, max_len):
                    if (x, y) in missing_areas and missing_areas[(x, y)] > 0:
                        val = missing_areas[(x, y)]
                        insert_default_value_for_missing_key((x + 1, y), missing_areas)
                        insert_default_value_for_missing_key((x, y + 1), missing_areas)
                        insert_default_value_for_missing_key((x + 1, y + 1), missing_areas)
                        missing_areas[(x + 1, y)] = max(missing_areas[(x + 1, y)], val - 1)
                        missing_areas[(x, y + 1)] = max(missing_areas[(x, y + 1)], val - 1)
                        missing_areas[(x + 1, y + 1)] = max(missing_areas[(x + 1, y + 1)], val - 1)

            # replace elements in the missing areas by missing_value
            modified = []
            for y, _ in enumerate(element):
                modified_line = ""
                for x, _ in enumerate(element[y]):
                    if (x, y) in missing_areas:
                        modified_line += self.missing_value
                    else:
                        modified_line += element[y][x]
                modified.append(modified_line)
            data[index_tuple][index] = "\n".join(modified)


class StainArea(Filter):
    def __init__(self, probability, radius_generator, transparency_percentage):
        """This filter adds stains to the images.
            probability: probability of adding a stain at each pixel.
            radius_generator: object implementing a generate(random_state) function
                which returns the radius of the stain.
            transparency_percentage: 1 means that the stain is invisible and 0 means
                that the part of the image where the stain is is completely black.
        """
        self.probability = probability
        self.radius_generator = radius_generator
        self.transparency_percentage = transparency_percentage
        super().__init__()

    def apply(self, data, random_state, index_tuple, named_dims):
        for y0, _ in enumerate(data[index_tuple]):
            for x0, _ in enumerate(data[index_tuple][y0]):
                if random_state.random_sample() <= self.probability:
                    radius = self.radius_generator.generate(random_state)
                    for y in range(y0 - radius, y0 + radius + 1):
                        for x in range(x0 - radius, x0 + radius + 1):
                            if y < 0 or x < 0 or y >= len(data[index_tuple]) or x >= len(data[index_tuple][0]):
                                continue
                            v = [data[index_tuple][y][x][0], data[index_tuple][y][x][1], data[index_tuple][y][x][2]]
                            v[0] *= self.transparency_percentage
                            v[1] *= self.transparency_percentage
                            v[2] *= self.transparency_percentage
                            data[index_tuple][y][x] = [round(v[0]), round(v[1]), round(v[2])]


class Gap(Filter):
    def __init__(self, prob_break, prob_recover, missing_value=np.nan):
        super().__init__()
        self.missing_value = missing_value
        self.prob_break = prob_break
        self.prob_recover = prob_recover
        self.working = True

    def apply(self, data, random_state, index_tuple, named_dims):
        def update_working_state():
            if self.working:
                if random_state.rand() < self.prob_break:
                    self.working = False
            else:
                if random_state.rand() < self.prob_recover:
                    self.working = True

        for index, _ in np.ndenumerate(data[index_tuple]):
            update_working_state()
            if not self.working:
                data[index_tuple][index] = self.missing_value


class SensorDrift(Filter):
    def __init__(self, magnitude):
        """Magnitude is the linear increase in drift during time period t_i -> t_i+1."""
        super().__init__()
        self.magnitude = magnitude
        self.increase = magnitude

    def apply(self, data, random_state, index_tuple, named_dims):
        for index, _ in np.ndenumerate(data[index_tuple]):
            data[index_tuple][index] += self.increase
            self.increase += self.magnitude


class StrangeBehaviour(Filter):
    def __init__(self, do_strange_behaviour):
        """The function do_strange_behaviour outputs strange sensor values into the data."""
        super().__init__()
        self.do_strange_behaviour = do_strange_behaviour

    def apply(self, data, random_state, index_tuple, named_dims):
        for index, _ in np.ndenumerate(data[index_tuple]):
            data[index_tuple][index] = self.do_strange_behaviour(data[index_tuple][index], random_state)


class Rain(Filter):
    def __init__(self, probability):
        super().__init__()
        self.probability = probability

    def apply(self, data, random_state, index_tuple, named_dims):
        width = data[index_tuple].shape[1]
        height = data[index_tuple].shape[0]

        direction = random_state.normal(0, 0.1) * pi + pi / 2

        for y in range(height):
            for x in range(width):
                if random_state.rand() <= self.probability:
                    length = round(random_state.normal(20, 10))
                    for k in range(4):
                        ty = y + sin(direction + pi / 4) * 0.5 * k - length / 2 * sin(direction)
                        tx = x + cos(direction + pi / 4) * 0.5 * k - length / 2 * cos(direction)
                        for _ in range(length):
                            if round(ty) < 0 or round(tx) < 0 or round(ty) >= height or round(tx) >= width:
                                ty += sin(direction)
                                tx += cos(direction)
                                continue
                            brightness = random_state.rand() * 10
                            r = data[round(ty)][round(tx)][0]
                            g = data[round(ty)][round(tx)][1]
                            b = data[round(ty)][round(tx)][2]
                            b = min(b + 30, 255)
                            r = min(r + random_state.normal(brightness, 4), 255)
                            g = min(g + random_state.normal(brightness, 4), 255)
                            b = min(b + random_state.normal(brightness, 4), 255)
                            data[round(ty)][round(tx)] = (round(r), round(g), round(b))
                            ty += sin(direction)
                            tx += cos(direction)


class Snow(Filter):
    def __init__(self, snowflake_probability, snowflake_alpha, snowstorm_alpha):
        super().__init__()
        self.snowflake_probability = snowflake_probability
        self.snowflake_alpha = snowflake_alpha
        self.snowstorm_alpha = snowstorm_alpha

    def apply(self, data, random_state, index_tuple, named_dims):
        def generate_perlin_noise(height, width, random_state):
            # Pierre Vigier's implementation of 2d perlin noise with slight changes.
            # https://github.com/pvigier/perlin-numpy
            #
            # The code is licensed under MIT License:
            #
            # MIT License
            #
            # Copyright (c) 2019 Pierre Vigier
            #
            # Permission is hereby granted, free of charge, to any person obtaining a copy
            # of this software and associated documentation files (the "Software"), to deal
            # in the Software without restriction, including without limitation the rights
            # to use, copy, modify, merge, publish, distribute, sublicense, and/or sell
            # copies of the Software, and to permit persons to whom the Software is
            # furnished to do so, subject to the following conditions:
            #
            # The above copyright notice and this permission notice shall be included in all
            # copies or substantial portions of the Software.
            #
            # THE SOFTWARE IS PROVIDED "AS IS", WITHOUT WARRANTY OF ANY KIND, EXPRESS OR
            # IMPLIED, INCLUDING BUT NOT LIMITED TO THE WARRANTIES OF MERCHANTABILITY,
            # FITNESS FOR A PARTICULAR PURPOSE AND NONINFRINGEMENT. IN NO EVENT SHALL THE
            # AUTHORS OR COPYRIGHT HOLDERS BE LIABLE FOR ANY CLAIM, DAMAGES OR OTHER
            # LIABILITY, WHETHER IN AN ACTION OF CONTRACT, TORT OR OTHERWISE, ARISING FROM,
            # OUT OF OR IN CONNECTION WITH THE SOFTWARE OR THE USE OR OTHER DEALINGS IN THE
            # SOFTWARE.

            def f(t):
                return 6*t**5 - 15*t**4 + 10*t**3

            delta = (1 / height, 1 / width)
            d = (height, width)
            grid = np.mgrid[0:1:delta[0], 0:1:delta[1]].transpose(1, 2, 0) % 1
            # Gradients
            angles = 2 * np.pi * random_state.rand(2, 2)
            gradients = np.dstack((np.cos(angles), np.sin(angles)))
            g00 = gradients[0:-1, 0:-1].repeat(d[0], 0).repeat(d[1], 1)
            g10 = gradients[1:, 0:-1].repeat(d[0], 0).repeat(d[1], 1)
            g01 = gradients[0:-1, 1:].repeat(d[0], 0).repeat(d[1], 1)
            g11 = gradients[1:, 1:].repeat(d[0], 0).repeat(d[1], 1)
            # Ramps
            n00 = np.sum(grid * g00, 2)
            n10 = np.sum(np.dstack((grid[:, :, 0] - 1, grid[:, :, 1])) * g10, 2)
            n01 = np.sum(np.dstack((grid[:, :, 0], grid[:, :, 1]-1)) * g01, 2)
            n11 = np.sum(np.dstack((grid[:, :, 0] - 1, grid[:, :, 1]-1)) * g11, 2)
            # Interpolation
            t = f(grid)
            n0 = n00*(1-t[:, :, 0]) + t[:, :, 0]*n10
            n1 = n01*(1-t[:, :, 0]) + t[:, :, 0]*n11
            return np.sqrt(2)*((1-t[:, :, 1])*n0 + t[:, :, 1]*n1)

        def add_noise(data):
            width = data[index_tuple].shape[1]
            height = data[index_tuple].shape[0]
            noise = generate_perlin_noise(height, width, random_state)
            noise = (noise + 1) / 2  # transform the noise to be in range [0, 1]

            # add noise
            for y in range(height):
                for x in range(width):
                    r = data[y][x][0]
                    g = data[y][x][1]
                    b = data[y][x][2]
                    r = int(r + self.snowstorm_alpha * (255 - r) * noise[y][x])
                    g = int(g + self.snowstorm_alpha * (255 - g) * noise[y][x])
                    b = int(b + self.snowstorm_alpha * (255 - b) * noise[y][x])
                    data[y][x] = (r, g, b)

        width = data[index_tuple].shape[1]
        height = data[index_tuple].shape[0]

        # generate snowflakes
        for y in range(height):
            for x in range(width):
                if random_state.rand() <= self.snowflake_probability:
                    radius = round(random_state.normal(5, 2))
                    for tx in range(x - radius, x + radius):
                        for ty in range(y - radius, y + radius):
                            if ty < 0 or tx < 0 or ty >= height or tx >= width:
                                continue
                            r = data[ty][tx][0]
                            g = data[ty][tx][1]
                            b = data[ty][tx][2]
                            dist = sqrt((x - tx) * (x - tx) + (y - ty) * (y - ty))
                            r = round(r + (255 - r) * self.snowflake_alpha * max(0, 1 - dist / radius))
                            g = round(g + (255 - g) * self.snowflake_alpha * max(0, 1 - dist / radius))
                            b = round(b + (255 - b) * self.snowflake_alpha * max(0, 1 - dist / radius))
                            data[ty][tx] = (r, g, b)
        add_noise(data)


class Blur_Gaussian(Filter):
    """
    Create blur in images by applying a Gaussian filter.
    The standard deviation of the Gaussian is taken as a parameter.
    """
    def __init__(self, standard_dev):
        super().__init__()
        self.std = standard_dev

    def apply(self, data, random_state, index_tuple, named_dims):
        data[index_tuple] = gaussian_filter(data[index_tuple], self.std)


class Blur(Filter):
    def __init__(self, repeats):
        super().__init__()
        self.repeats = repeats

    def apply(self, data, random_state, index_tuple, named_dims):
        width = data[index_tuple].shape[1]
        height = data[index_tuple].shape[0]
        for _ in range(self.repeats):
            original = np.copy(data)
            for y0 in range(height):
                for x0 in range(width):
                    pixel_sum = np.array([0, 0, 0])
                    pixel_count = 0
                    for y in range(y0 - 1, y0 + 2):
                        for x in range(x0 - 1, x0 + 2):
                            if y < 0 or x < 0 or y == height or x == width:
                                continue
                            pixel_sum += original[y][x]
                            pixel_count += 1
                    data[y0][x0] = pixel_sum // pixel_count


class Rotation(Filter):
    def __init__(self, angle):
        super().__init__()
        self.angle = angle

    def apply(self, data, random_state, index_tuple, named_dims):
        data[index_tuple] = imutils.rotate(data[index_tuple], self.angle)

        # Guesstimation for a large enough resize to avoid black areas in cropped picture
        factor = 1.8
        resized = cv2.resize(data[index_tuple], None, fx=factor, fy=factor)
        resized_width = resized.shape[1]
        resized_height = resized.shape[0]
        width = data[index_tuple].shape[1]
        height = data[index_tuple].shape[0]

        x0 = round((resized_width - width)/2)
        y0 = round((resized_height - height)/2)
        data[index_tuple] = resized[y0:y0+height, x0:x0+width]<|MERGE_RESOLUTION|>--- conflicted
+++ resolved
@@ -1,12 +1,9 @@
 import random
 import numpy as np
 from math import pi, sin, cos, sqrt
-<<<<<<< HEAD
 import imutils
 import cv2
-=======
 from scipy.ndimage import gaussian_filter
->>>>>>> 4c2cfc2a
 
 
 class Filter:
