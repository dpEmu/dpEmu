import random
from colorsys import rgb_to_hls, hls_to_rgb
from io import BytesIO

import cv2
import imutils
import numpy as np
from PIL import Image
<<<<<<< HEAD
from math import pi, sin, cos, sqrt
from scipy.ndimage import gaussian_filter
=======
from src.problemgenerator.utils import generate_random_dict_key
>>>>>>> 9e74cb62


class Filter:
    """A Filter is an error source which can be attached to an Array node.
    The apply method applies the filter. A filter may always assume that
    it is acting upon a Numpy array. (When the underlying data object is not
    a Numpy array, the required conversions are performed by the Array node
    to which the Filter is attached.)
    """

    def __init__(self):
        np.random.seed(42)
        random.seed(42)
        self.shape = ()

    def set_params(self, params_dict):
        pass


class Missing(Filter):
    """For each element in the array, change the value of the element to nan
    with the provided probability.
    """

    def __init__(self, probability_id):
        self.probability_id = probability_id
        super().__init__()

    def set_params(self, params_dict):
        self.probability = params_dict[self.probability_id]

    def apply(self, node_data, random_state, named_dims):
        mask = random_state.rand(*(node_data.shape)) <= self.probability
        node_data[mask] = np.nan


class Clip(Filter):
    """Clip values to minimum and maximum value provided by the user.
    """

    def __init__(self, min_id, max_id):
        self.min_id = min_id
        self.max_id = max_id
        super().__init__()

    def set_params(self, params_dict):
        self.min = params_dict[self.min_id]
        self.max = params_dict[self.max_id]

    def apply(self, node_data, random_state, named_dims):
        np.clip(node_data, self.min, self.max, out=node_data)


class GaussianNoise(Filter):
    """For each element in the array add noise drawn from a Gaussian distribution
    with the provided parameters mean and std (standard deviation).
    """

    def __init__(self, mean_id, std_id):
        self.mean_id = mean_id
        self.std_id = std_id
        super().__init__()

    def set_params(self, params_dict):
        self.mean = params_dict[self.mean_id]
        self.std = params_dict[self.std_id]

    def apply(self, node_data, random_state, named_dims):
        node_data += random_state.normal(loc=self.mean, scale=self.std, size=node_data.shape).astype(node_data.dtype)


class GaussianNoiseTimeDependent(Filter):
    """For each element in the array add noise drawn from a Gaussian distribution
    with the provided parameters mean and std (standard deviation). The mean and
    standard deviation increase with every unit of time by the amount specified
    in the last two parameters.
    """

    def __init__(self, mean_id, std_id, mean_increase_id, std_increase_id):
        self.mean_id = mean_id
        self.std_id = std_id
        self.mean_increase_id = mean_increase_id
        self.std_increase_id = std_increase_id
        super().__init__()

    def set_params(self, params_dict):
        self.mean = params_dict[self.mean_id]
        self.mean_increase = params_dict[self.mean_increase_id]
        self.std = params_dict[self.std_id]
        self.std_increase = params_dict[self.std_increase_id]

    def apply(self, node_data, random_state, named_dims):
        time = named_dims["time"]
        node_data += random_state.normal(loc=self.mean + self.mean_increase * time,
                                         scale=self.std + self.std_increase * time,
                                         size=node_data.shape)


class Uppercase(Filter):
    """For each character in the string, convert the character
    to uppercase with the provided probability.
    """

    def __init__(self, probability_id):
        self.prob_id = probability_id
        super().__init__()

    def set_params(self, params_dict):
        self.prob = params_dict[self.prob_id]

    def apply(self, node_data, random_state, named_dims):

        def stochastic_upper(char, probability):
            if random_state.rand() <= probability:
                return char.upper()
            return char

        for index, element in np.ndenumerate(node_data):
            original_string = element
            modified_string = "".join(
                [stochastic_upper(c, self.prob) for c in original_string])
            node_data[index] = modified_string


class OCRError(Filter):

    def __init__(self, normalized_params_id, p_id):
        """ Pass normalized_params as a dict.

        For example {"e": (["E", "i"], [.5, .5]), "g": (["q", "9"], [.2, .8])}
        where the latter list consists of probabilities which should sum to 1."""

        self.normalized_params_id = normalized_params_id
        self.p_id = p_id
        super().__init__()

    def set_params(self, params_dict):
        self.normalized_params = params_dict[self.normalized_params_id]
        self.p = params_dict[self.p_id]

    def apply(self, node_data, random_state, named_dims):
        for index, string_ in np.ndenumerate(node_data):
            node_data[index] = (self.generate_ocr_errors(string_, random_state))

    def generate_ocr_errors(self, string_, random_state):
        return "".join([self.replace_char(c, random_state) for c in string_])

    def replace_char(self, c, random_state):
        if c in self.normalized_params and random_state.random_sample() < self.p:
            chars, probs = self.normalized_params[c]
            return random_state.choice(chars, 1, p=probs)[0]

        return c


def replace_inds(mask, str1, str2):
    return "".join([str1[i] if mask[i] else str2[i] for i in range(len(mask))])


class MissingArea(Filter):
    """ TODO: radius_generator is a struct, not a function. It should be a function for repeatability
    """

    def __init__(self, probability_id, radius_generator_id, missing_value_id):
        self.probability_id = probability_id
        self.radius_generator_id = radius_generator_id
        self.missing_value_id = missing_value_id
        super().__init__()

    def set_params(self, params_dict):
        self.probability = params_dict[self.probability_id]
        self.radius_generator = params_dict[self.radius_generator_id]
        self.missing_value = params_dict[self.missing_value_id]

    def apply(self, node_data, random_state, named_dims):
        if self.probability == 0:
            return

        for index, _ in np.ndenumerate(node_data):
            # 1. Get indexes of newline characters. We will not touch those
            string = node_data[index]

            row_starts = [0]
            for i, c in enumerate(string):
                if c == '\n':
                    row_starts.append(i + 1)
            if not row_starts or row_starts[-1] != len(string):
                row_starts.append(len(string))
            height = len(row_starts) - 1

            widths = np.array([row_starts[i + 1] - row_starts[i] - 1 for i in range(height)])
            if len(widths) > 0:
                width = np.max(widths)
            else:
                width = 0

            # 2. Generate error
            errs = np.zeros(shape=(height + 1, width + 1))
            ind = -1
            while True:
                ind += random_state.geometric(self.probability)

                if ind >= width * height:
                    break
                y = ind // width
                x = ind - y * width
                r = self.radius_generator.generate(random_state)
                x0 = max(x - r, 0)
                x1 = min(x + r + 1, width)
                y0 = max(y - r, 0)
                y1 = min(y + r + 1, height)
                errs[y0, x0] += 1
                errs[y0, x1] -= 1
                errs[y1, x0] -= 1
                errs[y1, x1] += 1

            # 3. Perform prefix sums, create mask
            errs = np.cumsum(errs, axis=0)
            errs = np.cumsum(errs, axis=1)
            errs = (errs > 0)

            mask = np.zeros(len(string))
            for y in range(height):
                ind = row_starts[y]
                mask[ind:ind + widths[y]] = errs[y, 0:widths[y]]

            # 4. Apply error to string
            res_str = "".join([' ' if mask[i] else string[i] for i in range(len(mask))])
            node_data[index] = res_str


class StainArea(Filter):
    def __init__(self, probability_id, radius_generator_id, transparency_percentage_id):
        """This filter adds stains to the images.
            probability: probability of adding a stain at each pixel.
            radius_generator: object implementing a generate(random_state) function
                which returns the radius of the stain.
            transparency_percentage: 1 means that the stain is invisible and 0 means
                that the part of the image where the stain is is completely black.
        """
        self.probability_id = probability_id
        self.radius_generator_id = radius_generator_id
        self.transparency_percentage_id = transparency_percentage_id
        super().__init__()

    def set_params(self, params_dict):
        self.probability = params_dict[self.probability_id]
        self.radius_generator = params_dict[self.radius_generator_id]
        self.transparency_percentage = params_dict[self.transparency_percentage_id]

    def apply(self, node_data, random_state, named_dims):
        height = node_data.shape[0]
        width = node_data.shape[1]

        # 1. Generate error
        errs = np.zeros(shape=(height + 1, width + 1))
        ind = -1
        while True:
            ind += random_state.geometric(self.probability)

            if ind >= width * height:
                break
            y = ind // width
            x = ind - y * width
            r = self.radius_generator.generate(random_state)
            x0 = max(x - r, 0)
            x1 = min(x + r + 1, width)
            y0 = max(y - r, 0)
            y1 = min(y + r + 1, height)
            errs[y0, x0] += 1
            errs[y0, x1] -= 1
            errs[y1, x0] -= 1
            errs[y1, x1] += 1

        # 2. Modify the array
        errs = np.cumsum(errs, axis=0)
        errs = np.cumsum(errs, axis=1)
        errs = np.power(self.transparency_percentage, errs)
        for j in range(3):
            node_data[:, :, j] = np.multiply(node_data[:, :, j], errs[0:height, 0:width])


class Gap(Filter):
    def __init__(self, prob_break_id, prob_recover_id, missing_value_id):
        super().__init__()
        self.prob_break_id = prob_break_id
        self.prob_recover_id = prob_recover_id
        self.missing_value_id = missing_value_id
        self.working = True

    def set_params(self, params_dict):
        self.prob_break = params_dict[self.prob_break_id]
        self.prob_recover = params_dict[self.prob_recover_id]
        self.missing_value = params_dict[self.missing_value_id]
        self.working = True

    def apply(self, node_data, random_state, named_dims):
        def update_working_state():
            if self.working:
                if random_state.rand() < self.prob_break:
                    self.working = False
            else:
                if random_state.rand() < self.prob_recover:
                    self.working = True

        # random_state.rand(node_data.shape[0], node_data.shape[1])
        for index, _ in np.ndenumerate(node_data):
            update_working_state()
            if not self.working:
                node_data[index] = self.missing_value


class SensorDrift(Filter):
    def __init__(self, magnitude_id):
        """Magnitude is the linear increase in drift during time period t_i -> t_i+1."""
        super().__init__()
        self.magnitude_id = magnitude_id

    def set_params(self, params_dict):
        self.magnitude = params_dict[self.magnitude_id]

    def apply(self, node_data, random_state, named_dims):
        increases = np.arange(1, node_data.shape[0] + 1) * self.magnitude
        node_data += increases.reshape(node_data.shape)


class StrangeBehaviour(Filter):
    def __init__(self, do_strange_behaviour_id):
        """The function do_strange_behaviour outputs strange sensor values into the data."""
        super().__init__()
        self.do_strange_behaviour_id = do_strange_behaviour_id

    def set_params(self, params_dict):
        self.do_strange_behaviour = params_dict[self.do_strange_behaviour_id]

    def apply(self, node_data, random_state, named_dims):
        for index, _ in np.ndenumerate(node_data):
            node_data[index] = self.do_strange_behaviour(node_data[index], random_state)


class Rain(Filter):
    def __init__(self, probability_id):
        super().__init__()
        self.probability_id = probability_id

    def set_params(self, params_dict):
        self.probability = params_dict[self.probability_id]

    def apply(self, node_data, random_state, named_dims):
        width = node_data.shape[1]
        height = node_data.shape[0]

        direction = random_state.normal(0, 0.1) * pi + pi / 2

        for y in range(height):
            for x in range(width):
                if random_state.rand() <= self.probability:
                    length = round(random_state.normal(20, 10))
                    for k in range(4):
                        ty = y + sin(direction + pi / 4) * 0.5 * k - length / 2 * sin(direction)
                        tx = x + cos(direction + pi / 4) * 0.5 * k - length / 2 * cos(direction)
                        for _ in range(length):
                            if round(ty) < 0 or round(tx) < 0 or round(ty) >= height or round(tx) >= width:
                                ty += sin(direction)
                                tx += cos(direction)
                                continue
                            brightness = random_state.rand() * 10
                            r = node_data[round(ty)][round(tx)][0]
                            g = node_data[round(ty)][round(tx)][1]
                            b = node_data[round(ty)][round(tx)][2]
                            b = min(b + 30, 255)
                            r = min(r + random_state.normal(brightness, 4), 255)
                            g = min(g + random_state.normal(brightness, 4), 255)
                            b = min(b + random_state.normal(brightness, 4), 255)
                            node_data[round(ty)][round(tx)] = (round(r), round(g), round(b))
                            ty += sin(direction)
                            tx += cos(direction)


class Snow(Filter):
    def __init__(self, snowflake_probability_id, snowflake_alpha_id, snowstorm_alpha_id):
        super().__init__()
        self.snowflake_probability_id = snowflake_probability_id
        self.snowflake_alpha_id = snowflake_alpha_id
        self.snowstorm_alpha_id = snowstorm_alpha_id

    def set_params(self, params_dict):
        self.snowflake_probability = params_dict[self.snowflake_probability_id]
        self.snowflake_alpha = params_dict[self.snowflake_alpha_id]
        self.snowstorm_alpha = params_dict[self.snowstorm_alpha_id]

    def apply(self, node_data, random_state, named_dims):
        def generate_perlin_noise(height, width, random_state):
            # Pierre Vigier's implementation of 2d perlin noise with slight changes.
            # https://github.com/pvigier/perlin-numpy
            #
            # The original code is licensed under MIT License:
            #
            # MIT License
            #
            # Copyright (c) 2019 Pierre Vigier
            #
            # Permission is hereby granted, free of charge, to any person obtaining a copy
            # of this software and associated documentation files (the "Software"), to deal
            # in the Software without restriction, including without limitation the rights
            # to use, copy, modify, merge, publish, distribute, sublicense, and/or sell
            # copies of the Software, and to permit persons to whom the Software is
            # furnished to do so, subject to the following conditions:
            #
            # The above copyright notice and this permission notice shall be included in all
            # copies or substantial portions of the Software.
            #
            # THE SOFTWARE IS PROVIDED "AS IS", WITHOUT WARRANTY OF ANY KIND, EXPRESS OR
            # IMPLIED, INCLUDING BUT NOT LIMITED TO THE WARRANTIES OF MERCHANTABILITY,
            # FITNESS FOR A PARTICULAR PURPOSE AND NONINFRINGEMENT. IN NO EVENT SHALL THE
            # AUTHORS OR COPYRIGHT HOLDERS BE LIABLE FOR ANY CLAIM, DAMAGES OR OTHER
            # LIABILITY, WHETHER IN AN ACTION OF CONTRACT, TORT OR OTHERWISE, ARISING FROM,
            # OUT OF OR IN CONNECTION WITH THE SOFTWARE OR THE USE OR OTHER DEALINGS IN THE
            # SOFTWARE.

            def f(t):
                return 6 * t ** 5 - 15 * t ** 4 + 10 * t ** 3

            d = (height, width)
            grid = np.mgrid[0:d[0], 0:d[1]].astype(float)
            grid[0] /= height
            grid[1] /= width

            grid = grid.transpose(1, 2, 0) % 1
            # Gradients
            angles = 2 * np.pi * random_state.rand(2, 2)
            gradients = np.dstack((np.cos(angles), np.sin(angles)))
            g00 = gradients[0:-1, 0:-1].repeat(d[0], 0).repeat(d[1], 1)
            g10 = gradients[1:, 0:-1].repeat(d[0], 0).repeat(d[1], 1)
            g01 = gradients[0:-1, 1:].repeat(d[0], 0).repeat(d[1], 1)
            g11 = gradients[1:, 1:].repeat(d[0], 0).repeat(d[1], 1)
            # Ramps
            n00 = np.sum(grid * g00, 2)
            n10 = np.sum(np.dstack((grid[:, :, 0] - 1, grid[:, :, 1])) * g10, 2)
            n01 = np.sum(np.dstack((grid[:, :, 0], grid[:, :, 1] - 1)) * g01, 2)
            n11 = np.sum(np.dstack((grid[:, :, 0] - 1, grid[:, :, 1] - 1)) * g11, 2)
            # Interpolation
            t = f(grid)
            n0 = n00 * (1 - t[:, :, 0]) + t[:, :, 0] * n10
            n1 = n01 * (1 - t[:, :, 0]) + t[:, :, 0] * n11
            return np.sqrt(2) * ((1 - t[:, :, 1]) * n0 + t[:, :, 1] * n1)

        def build_snowflake(r):
            res = np.zeros(shape=(2 * r + 1, 2 * r + 1))
            for y in range(0, 2 * r + 1):
                for x in range(0, 2 * r + 1):
                    dy = y - r
                    dx = x - r
                    d = sqrt(dx * dx + dy * dy)
                    if r == 0:
                        res[y, x] = 1
                    else:
                        res[y, x] = max(0, 1 - d / r)
            return res * self.snowflake_alpha

        width = node_data.shape[1]
        height = node_data.shape[0]

        # generate snowflakes
        flakes = []
        ind = -1
        while True:
            ind += random_state.geometric(self.snowflake_probability)
            if ind >= height * width:
                break
            y = ind // width
            x = ind % width
            r = round(random_state.normal(5, 2))
            if r <= 0:
                continue
            while len(flakes) <= r:
                flakes.append(build_snowflake(len(flakes)))
            y0 = max(0, y - r)
            x0 = max(0, x - r)
            y1 = min(height - 1, y + r) + 1
            x1 = min(width - 1, x + r) + 1
            fy0 = y0 - (y - r)
            fx0 = x0 - (x - r)
            fy1 = y1 - (y - r)
            fx1 = x1 - (x - r)
            for j in range(3):
                node_data[y0:y1, x0:x1, j] += ((255 - node_data[y0:y1, x0:x1, j]) * flakes[r][fy0:fy1, fx0:fx1]).astype(
                    node_data.dtype)

        # add noise
        noise = generate_perlin_noise(height, width, random_state)
        noise = (noise + 1) / 2  # transform the noise to be in range [0, 1]
        for j in range(3):
            node_data[:, :, j] += (self.snowstorm_alpha * (255 - node_data[:, :, j]) * noise[:, :]).astype(
                node_data.dtype)


class JPEG_Compression(Filter):
    """
    Compress the image as JPEG and uncompress. Quality should be in range [1, 100], the bigger the less loss
    """

    def __init__(self, quality_id):
        super().__init__()
        self.quality_id = quality_id

    def set_params(self, params_dict):
        self.quality = params_dict[self.quality_id]

    def apply(self, node_data, random_state, named_dims):
        iml = Image.fromarray(np.uint8(np.around(node_data)))
        buf = BytesIO()
        iml.save(buf, "JPEG", quality=self.quality)
        iml = Image.open(buf)
        res_data = np.array(iml)

        # width = node_data.shape[1]
        # height = node_data.shape[0]
        node_data[:, :] = res_data


class Blur_Gaussian(Filter):
    """
    Create blur in images by applying a Gaussian filter.
    The standard deviation of the Gaussian is taken as a parameter.
    """

    def __init__(self, standard_dev_id):
        super().__init__()
        self.std_id = standard_dev_id

    def set_params(self, params_dict):
        self.std = params_dict[self.std_id]

    def apply(self, node_data, random_state, named_dims):
        if len(node_data.shape) == 2:
            node_data[...] = gaussian_filter(node_data, self.std)
        else:
            for i in range(node_data.shape[-1]):
                node_data[:, :, i] = gaussian_filter(node_data[:, :, i], self.std)


class Blur(Filter):

    def __init__(self, repeats_id):
        super().__init__()
        self.repeats_id = repeats_id

    def set_params(self, params_dict):
        self.repeats = params_dict[self.repeats_id]

    def apply(self, node_data, random_state, named_dims):
        width = node_data.shape[1]
        height = node_data.shape[0]
        for _ in range(self.repeats):
            original = np.copy(node_data)
            for y0 in range(height):
                for x0 in range(width):
                    pixel_sum = np.array([0, 0, 0])
                    pixel_count = 0
                    for y in range(y0 - 1, y0 + 2):
                        for x in range(x0 - 1, x0 + 2):
                            if y < 0 or x < 0 or y == height or x == width:
                                continue
                            pixel_sum += original[y][x]
                            pixel_count += 1
                    node_data[y0][x0] = pixel_sum // pixel_count


class Resolution(Filter):
    """
    Makes resolution k times smaller. K must be an integer
    """

    def __init__(self, k_id):
        super().__init__()
        self.k_id = k_id

    def set_params(self, params_dict):
        self.k = params_dict[self.k_id]

    def apply(self, node_data, random_state, named_dims):
        width = node_data.shape[1]
        height = node_data.shape[0]
        for y0 in range(height):
            y = (y0 // self.k) * self.k
            for x0 in range(width):
                x = (x0 // self.k) * self.k
                node_data[y0, x0] = node_data[y, x]


class ResolutionVectorized(Filter):
    """
    Makes resolution k times smaller. K must be an integer
    """

    def __init__(self, k_id):
        super().__init__()
        self.k_id = k_id

    def set_params(self, params_dict):
        self.k = params_dict[self.k_id]

    def apply(self, node_data, random_state, named_dims):
        w = node_data.shape[1]
        h = node_data.shape[0]
        row, col = (np.indices((h, w)) // self.k) * self.k
        node_data[...] = node_data[row, col]


class Rotation(Filter):
    def __init__(self, angle_id):
        super().__init__()
        self.angle_id = angle_id

    def set_params(self, params_dict):
        self.angle = params_dict[self.angle_id]

    def apply(self, node_data, random_state, named_dims):
        node_data[...] = imutils.rotate(node_data, self.angle)

        # Guesstimation for a large enough resize to avoid black areas in cropped picture
        factor = 1.8
        resized = cv2.resize(node_data, None, fx=factor, fy=factor)
        resized_width = resized.shape[1]
        resized_height = resized.shape[0]
        width = node_data.shape[1]
        height = node_data.shape[0]

        x0 = round((resized_width - width) / 2)
        y0 = round((resized_height - height) / 2)
        node_data[...] = resized[y0:y0 + height, x0:x0 + width]


class Brightness(Filter):
    """
    Increases or decreases brightness in the image.
    tar: 0 if you want to decrease brightness, 1 if you want to increase it
    rat: scales the brightness change
    range_id: RGB values are presented either in the range [0,1]
            or in the set {0,...,255}
    """

    def __init__(self, tar_id, rat_id, range_id):
        super().__init__()
        self.tar_id = tar_id
        self.rat_id = rat_id
        self.range_id = range_id

    def set_params(self, params_dict):
        self.tar = params_dict[self.tar_id]
        self.rat = params_dict[self.rat_id]
        # self.range should have value 1 or 255
        self.range = params_dict[self.range_id]

    def apply(self, node_data, random_state, named_dims):
        width = node_data.shape[1]
        height = node_data.shape[0]
        for y0 in range(height):
            for x0 in range(width):
                r = float(node_data[y0, x0, 0]) * (1 / self.range)
                g = float(node_data[y0, x0, 1]) * (1 / self.range)
                b = float(node_data[y0, x0, 2]) * (1 / self.range)
                (hu, li, sa) = rgb_to_hls(r, g, b)

                mult = 1 - np.exp(-2 * self.rat)
                li = li * (1 - mult) + self.tar * mult

                (r, g, b) = hls_to_rgb(hu, li, sa)
                node_data[y0, x0, 0] = self.range * r
                node_data[y0, x0, 1] = self.range * g
                node_data[y0, x0, 2] = self.range * b


class BrightnessVectorized(Filter):
    """
    Increases or decreases brightness in the image.
    tar: 0 if you want to decrease brightness, 1 if you want to increase it
    rat: scales the brightness change
    range_id: RGB values are presented either in the range [0,1]
            or in the set {0,...,255}
    """

    def __init__(self, tar_id, rat_id, range_id):
        super().__init__()
        self.tar_id = tar_id
        self.rat_id = rat_id
        self.range_id = range_id

    def set_params(self, params_dict):
        self.tar = params_dict[self.tar_id]
        self.rat = params_dict[self.rat_id]
        # self.range should have value 1 or 255
        self.range = params_dict[self.range_id]

    def apply(self, node_data, random_state, named_dims):
        nd = node_data.astype("float32")
        if self.range == 255:
            nd[...] = node_data * (1 / self.range)

        hls = cv2.cvtColor(nd, cv2.COLOR_RGB2HLS)
        mult = 1 - np.exp(-2 * self.rat)
        hls[:, :, 1] = hls[:, :, 1] * (1 - mult) + self.tar * mult
        nd[...] = cv2.cvtColor(hls, cv2.COLOR_HLS2RGB)

        if self.range == 255:
            nd[...] = nd * self.range
            nd = nd.astype(np.int8)
        else:
            nd = np.clip(nd, 0.0, 1.0)

        node_data[...] = nd


class Saturation(Filter):
    """
    Increases or decreases brightness in the image.
    tar: 0 if you want to decrease brightness, 1 if you want to increase it
    rat: scales the brightness change
    range_id: RGB values are presented either in the range [0,1]
            or in the discrete set {0,...,255}
    """

    def __init__(self, tar_id, rat_id, range_id):
        super().__init__()
        self.tar_id = tar_id
        self.rat_id = rat_id
        self.range_id = range_id

    def set_params(self, params_dict):
        self.tar = params_dict[self.tar_id]
        self.rat = params_dict[self.rat_id]
        # self.range should have value 1 or 255
        self.range = params_dict[self.range_id]

    def apply(self, node_data, random_state, named_dims):
        width = node_data.shape[1]
        height = node_data.shape[0]
        for y0 in range(height):
            for x0 in range(width):
                r = float(node_data[y0, x0, 0]) * (1 / self.range)
                g = float(node_data[y0, x0, 1]) * (1 / self.range)
                b = float(node_data[y0, x0, 2]) * (1 / self.range)
                (hu, li, sa) = rgb_to_hls(r, g, b)

                mult = 1 - np.exp(-2 * self.rat * sa)
                sa = sa * (1 - mult) + self.tar * mult

                (r, g, b) = hls_to_rgb(hu, li, sa)
                node_data[y0, x0, 0] = self.range * r
                node_data[y0, x0, 1] = self.range * g
                node_data[y0, x0, 2] = self.range * b


class SaturationVectorized(Filter):
    """
    Increases or decreases brightness in the image.
    tar: 0 if you want to decrease brightness, 1 if you want to increase it
    rat: scales the brightness change
    range_id: RGB values are presented either in the range [0,1]
            or in the discrete set {0,...,255}
    """

    def __init__(self, tar_id, rat_id, range_id):
        super().__init__()
        self.tar_id = tar_id
        self.rat_id = rat_id
        self.range_id = range_id

    def set_params(self, params_dict):
        self.tar = params_dict[self.tar_id]
        self.rat = params_dict[self.rat_id]
        # self.range should have value 1 or 255
        self.range = params_dict[self.range_id]

    def apply(self, node_data, random_state, named_dims):
        nd = node_data.astype("float32")
        if self.range == 255:
            nd[...] = node_data * (1 / self.range)

        hls = cv2.cvtColor(nd, cv2.COLOR_RGB2HLS)
        mult = 1 - np.exp(-2 * self.rat * hls[:, :, 2])
        hls[:, :, 2] = hls[:, :, 2] * (1 - mult) + self.tar * mult
        nd[...] = cv2.cvtColor(hls, cv2.COLOR_HLS2RGB)

        if self.range == 255:
            nd[...] = nd * self.range
            nd = nd.astype(np.int8)
        else:
            nd = np.clip(nd, 0.0, 1.0)

        node_data[...] = nd


class LensFlare(Filter):
    def __init__(self):
        super().__init__()

    def apply(self, node_data, random_state, named_dims):
        def flare(x0, y0, radius):
            gt = random_state.randint(130, 180)
            rt = random_state.randint(220, 255)
            bt = random_state.randint(0, 50)
            x_offset = random_state.normal(0, 5)
            y_offset = random_state.normal(0, 5)
            for x in range(x0 - radius, x0 + radius + 1):
                for y in range(y0 - radius, y0 + radius + 1):
                    if y < 0 or x < 0 or y >= height or x >= width:
                        continue
                    dist = sqrt((x - x0) * (x - x0) + (y - y0) * (y - y0))
                    if dist > radius:
                        continue
                    offset_dist = sqrt((x - x0 + x_offset) ** 2 + (y - y0 + y_offset) ** 2)
                    r = node_data[y][x][0]
                    g = node_data[y][x][1]
                    b = node_data[y][x][2]
                    a = 3
                    t = max(0, min(1, (1 - (radius - offset_dist) / radius)))
                    visibility = max(0, a * t * t + (1 - a) * t) * 0.8
                    r = round(r + (rt - r) * visibility)
                    g = round(g + (gt - g) * visibility)
                    b = round(b + (bt - b) * visibility)
                    node_data[y][x] = (r, g, b)

        width = node_data.shape[1]
        height = node_data.shape[0]

        # estimate the brightest spot in the image
        pixel_sum_x = [0, 0, 0]
        pixel_sum_y = [0, 0, 0]
        expected_x = [0, 0, 0]
        expected_y = [0, 0, 0]
        for y0 in range(height):
            for x0 in range(width):
                pixel_sum_x += node_data[y0][x0]
                pixel_sum_y += node_data[y0][x0]
        for y0 in range(height):
            for x0 in range(width):
                expected_x += x0 * node_data[y0][x0] / pixel_sum_x
                expected_y += y0 * node_data[y0][x0] / pixel_sum_y
        best_y = int((expected_y[0] + expected_y[1] + expected_y[2]) / 3)
        best_x = int((expected_x[0] + expected_x[1] + expected_x[2]) / 3)

        origo_vector = np.array([width / 2 - best_x, height / 2 - best_y])
        origo_vector = origo_vector / sqrt(origo_vector[0] * origo_vector[0] + origo_vector[1] * origo_vector[1])

        # move towards origo and draw flares
        y = best_y
        x = best_x
        steps = 0
        while True:
            if steps < 0:
                radius = round(max(40, random_state.normal(100, 100)))
                flare(int(x), int(y), radius)
                steps = random_state.normal(radius, 15)
            if (best_x - width / 2) ** 2 + (best_y - height / 2) ** 2 + 1 <= (x - width / 2) ** 2 + (
                    y - height / 2) ** 2:
                break
            y += origo_vector[1]
            x += origo_vector[0]
            steps -= 1


class ApplyWithProbability(Filter):
    def __init__(self, ftr_id, probability_id):
        super().__init__()
        self.ftr_id = ftr_id
        self.probability_id = probability_id

    def set_params(self, params_dict):
        self.ftr = params_dict[self.ftr_id]
        self.probability = params_dict[self.probability_id]
        self.ftr.set_params(params_dict)

    def apply(self, node_data, random_state, named_dims):
        if random_state.rand() < self.probability:
            self.ftr.apply(node_data, random_state, named_dims)


class Constant(Filter):
    def __init__(self, value_id):
        super().__init__()
        self.value_id = value_id

    def set_params(self, params_dict):
        self.value = params_dict[self.value_id]

    def apply(self, node_data, random_state, named_dims):
        node_data.fill(self.value)


class Identity(Filter):
    def __init__(self):
        super().__init__()

    def apply(self, node_data, random_state, named_dims):
        pass


class BinaryFilter(Filter):
    def __init__(self, filter_a_id, filter_b_id):
        super().__init__()
        self.filter_a_id = filter_a_id
        self.filter_b_id = filter_b_id

    def apply(self, node_data, random_state, named_dims):
        data_a = node_data.copy()
        data_b = node_data.copy()
        self.filter_a.apply(data_a, random_state, named_dims)
        self.filter_b.apply(data_b, random_state, named_dims)
        for index, _ in np.ndenumerate(node_data):
            node_data[index] = self.operation(data_a[index], data_b[index])

    def set_params(self, params_dict):
        self.filter_a = params_dict[self.filter_a_id]
        self.filter_b = params_dict[self.filter_b_id]
        self.filter_a.set_params(params_dict)
        self.filter_b.set_params(params_dict)

    def operation(self, element_a, element_b):
        raise NotImplementedError()


class Addition(BinaryFilter):
    def operation(self, element_a, element_b):
        return element_a + element_b


class Subtraction(BinaryFilter):
    def operation(self, element_a, element_b):
        return element_a - element_b


class Multiplication(BinaryFilter):
    def operation(self, element_a, element_b):
        return element_a * element_b


class Division(BinaryFilter):
    def operation(self, element_a, element_b):
        return element_a / element_b


class IntegerDivision(BinaryFilter):
    def operation(self, element_a, element_b):
        return element_a // element_b


class Modulo(BinaryFilter):
    def operation(self, element_a, element_b):
        return element_a % element_b


class And(BinaryFilter):
    def operation(self, element_a, element_b):
        return element_a & element_b


class Or(BinaryFilter):
    def operation(self, element_a, element_b):
        return element_a | element_b


class Xor(BinaryFilter):
    def operation(self, element_a, element_b):
        return element_a ^ element_b


class Difference(Filter):
    """
    Returns the difference between the original and the filtered data,
    i.e. it is shorthand for Subtraction(filter, Identity()).
    """
<<<<<<< HEAD

    def __init__(self, ftr):
=======
    def __init__(self, ftr_id):
>>>>>>> 9e74cb62
        super().__init__()
        self.ftr_id = ftr_id

    def set_params(self, params_dict):
        identity_key = generate_random_dict_key(params_dict, "identity")
        params_dict[identity_key] = Identity()
        self.ftr = Subtraction(self.ftr_id, identity_key)
        self.ftr.set_params(params_dict)

    def apply(self, node_data, random_state, named_dims):
        self.ftr.apply(node_data, random_state, named_dims)


class Max(BinaryFilter):
    def operation(self, element_a, element_b):
        return max(element_a, element_b)


class Min(BinaryFilter):
    def operation(self, element_a, element_b):
        return min(element_a, element_b)


class ModifyAsDataType(Filter):
    def __init__(self, dtype_id, ftr_id):
        super().__init__()
        self.dtype_id = dtype_id
        self.ftr_id = ftr_id

    def set_params(self, params_dict):
        self.dtype = params_dict[self.dtype_id]
        self.ftr = params_dict[self.ftr_id]
        self.ftr.set_params(params_dict)

    def apply(self, node_data, random_state, named_dims):
        copy = node_data.copy().astype(self.dtype)
        self.ftr.apply(copy, random_state, named_dims)
        copy = copy.astype(node_data.dtype)
        for index, _ in np.ndenumerate(node_data):
            node_data[index] = copy[index]<|MERGE_RESOLUTION|>--- conflicted
+++ resolved
@@ -6,12 +6,9 @@
 import imutils
 import numpy as np
 from PIL import Image
-<<<<<<< HEAD
 from math import pi, sin, cos, sqrt
 from scipy.ndimage import gaussian_filter
-=======
 from src.problemgenerator.utils import generate_random_dict_key
->>>>>>> 9e74cb62
 
 
 class Filter:
@@ -985,12 +982,8 @@
     Returns the difference between the original and the filtered data,
     i.e. it is shorthand for Subtraction(filter, Identity()).
     """
-<<<<<<< HEAD
-
-    def __init__(self, ftr):
-=======
+
     def __init__(self, ftr_id):
->>>>>>> 9e74cb62
         super().__init__()
         self.ftr_id = ftr_id
 
