--- conflicted
+++ resolved
@@ -26,11 +26,7 @@
 class AbstractModel(ABC):
 
     def __init__(self):
-<<<<<<< HEAD
-        self.random_state = np.random.RandomState(2)
-=======
         self.random_state = np.random.RandomState(1)
->>>>>>> e9314166
 
     @abstractmethod
     def get_fitted_model(self, reduced_data, labels, model_params):
