import numpy as np

import src.problemgenerator.array as array
import src.problemgenerator.copy as copy
import src.problemgenerator.filters as filters
import src.problemgenerator.series as series
import src.problemgenerator.radius_generators as radius_generators


def test_seed_determines_result_for_missing_filter():
    a = np.array([0., 1., 2., 3., 4.])
    x_node = array.Array(a.shape)
    x_node.addfilter(filters.Missing(0.5))
    root_node = copy.Copy(x_node)
    out1 = root_node.process(a, np.random.RandomState(seed=42))
    out2 = root_node.process(a, np.random.RandomState(seed=42))
    assert np.allclose(out1, out2, equal_nan=True)


def test_seed_determines_result_for_gaussian_noise_filter():
    a = np.array([0., 1., 2., 3., 4.])
    x_node = array.Array(a.shape)
    x_node.addfilter(filters.GaussianNoise(0.5, 0.5))
    root_node = copy.Copy(x_node)
    out1 = root_node.process(a, np.random.RandomState(seed=42))
    out2 = root_node.process(a, np.random.RandomState(seed=42))
    assert np.allclose(out1, out2, equal_nan=True)


def test_seed_determines_result_for_uppercase_filter():
    a = np.array(["hello world"])
    x_node = array.Array(a.shape)
    x_node.addfilter(filters.Uppercase(0.5))
    root_node = copy.Copy(x_node)
    out1 = root_node.process(a, np.random.RandomState(seed=42))
    out2 = root_node.process(a, np.random.RandomState(seed=42))
    assert np.array_equal(out1, out2)


def test_seed_determines_result_for_ocr_error_filter():
    a = np.array(["hello world"])
    x_node = array.Array(a.shape)
    x_node.addfilter(filters.OCRError({"e": (["E", "i"], [.5, .5]), "g": (["q", "9"], [.2, .8])}, 1))
    root_node = copy.Copy(x_node)
    out1 = root_node.process(a, np.random.RandomState(seed=42))
    out2 = root_node.process(a, np.random.RandomState(seed=42))
    assert np.array_equal(out1, out2)


def test_seed_determines_result_for_missing_area_filter_with_gaussian_radius_generator():
    a = np.array(["hello world\n" * 10])
    x_node = array.Array(a.shape)
    x_node.addfilter(filters.MissingArea(0.05, radius_generators.GaussianRadiusGenerator(1, 1), "#"))
    root_node = copy.Copy(x_node)
    out1 = root_node.process(a, np.random.RandomState(seed=42))
    out2 = root_node.process(a, np.random.RandomState(seed=42))
    assert np.array_equal(out1, out2)


def test_seed_determines_result_for_missing_area_filter_with_probability_array_radius_generator():
    a = np.array(["hello world\n" * 10])
    x_node = array.Array(a.shape)
    x_node.addfilter(filters.MissingArea(0.05, radius_generators.ProbabilityArrayRadiusGenerator([.6, .3, .1]), "#"))
    root_node = copy.Copy(x_node)
    out1 = root_node.process(a, np.random.RandomState(seed=42))
    out2 = root_node.process(a, np.random.RandomState(seed=42))
    assert np.array_equal(out1, out2)


def test_seed_determines_result_for_gap_filter():
    a = np.array([0, 1, 2, 3, 4, 5, 6, 7, 8, 9, 10, 11, 12, 13, 14, 15, 16])
    x_node = array.Array(a.shape)
    x_node.addfilter(filters.Gap(0.1, 0.1, missing_value=1337))
    root_node = copy.Copy(x_node)
    out1 = root_node.process(a, np.random.RandomState(seed=42))
    out2 = root_node.process(a, np.random.RandomState(seed=42))
    assert np.array_equal(out1, out2)


def test_seed_determines_result_for_strange_behaviour_filter():
    def f(data, random_state):
        return data * random_state.randint(2, 4)

    a = np.array([0, 1, 2, 3, 4, 5, 6, 7, 8, 9, 10, 11, 12, 13, 14, 15, 16])
    x_node = array.Array(a.shape)
    x_node.addfilter(filters.StrangeBehaviour(f))
    root_node = copy.Copy(x_node)
    out1 = root_node.process(a, np.random.RandomState(seed=42))
    out2 = root_node.process(a, np.random.RandomState(seed=42))
    assert np.array_equal(out1, out2)


def test_seed_determines_result_for_rain_filter():
    a = np.zeros((10, 10, 3), dtype=int)
    x_node = array.Array(a.shape)
    x_node.addfilter(filters.Rain(0.03))
    root_node = copy.Copy(x_node)
    out1 = root_node.process(a, np.random.RandomState(seed=42))
    out2 = root_node.process(a, np.random.RandomState(seed=42))
    assert np.array_equal(out1, out2)


def test_seed_determines_result_for_snow_filter():
    a = np.zeros((10, 10, 3), dtype=int)
    x_node = array.Array(a.shape)
    x_node.addfilter(filters.Snow(0.04, 0.4, 1))
    root_node = copy.Copy(x_node)
    out1 = root_node.process(a, np.random.RandomState(seed=42))
    out2 = root_node.process(a, np.random.RandomState(seed=42))
    assert np.array_equal(out1, out2)


def test_seed_determines_result_for_blur_filter():
    def f(data, random_state):
        return data * random_state.randint(2, 4)

    a = np.random.RandomState(seed=42).randint(0, 255, size=300).reshape((10, 10, 3))
    x_node = array.Array(a.shape)
    x_node.addfilter(filters.Blur(5))
    root_node = copy.Copy(x_node)
    out1 = root_node.process(a, np.random.RandomState(seed=42))
    out2 = root_node.process(a, np.random.RandomState(seed=42))
    assert np.array_equal(out1, out2)


def test_seed_determines_result_for_stain_filter():
    def f(data, random_state):
        return data * random_state.randint(2, 4)

    a = np.random.RandomState(seed=42).randint(0, 255, size=300).reshape((10, 10, 3))
    x_node = array.Array(a.shape)
    x_node.addfilter(filters.StainArea(.002, radius_generators.GaussianRadiusGenerator(10, 5), 0.5))
    root_node = copy.Copy(x_node)
    out1 = root_node.process(a, np.random.RandomState(seed=42))
    out2 = root_node.process(a, np.random.RandomState(seed=42))
    assert np.array_equal(out1, out2)


def test_sensor_drift():
    drift = filters.SensorDrift(1)
    y = np.full((100), 1)
    drift.apply(y, np.random.RandomState(), (), named_dims={})

    increases = np.arange(1, 101)

    assert len(y) == len(increases)
    for i, val in enumerate(y):
        assert val == increases[i] + 1


def test_strange_behaviour():
    def strange(x, _):
        if 15 <= x <= 20:
            return -300

        return x

    weird = filters.StrangeBehaviour(strange)
    y = np.arange(0, 30)
    weird.apply(y, np.random.RandomState(), (), named_dims={})

    for i in range(15, 21):
        assert y[i] == -300


def test_one_gap():
    gap = filters.Gap(0.0, 1)
    y = np.arange(10000.0)
    gap.apply(y, np.random.RandomState(), (), named_dims={})

    for _, val in enumerate(y):
        assert not np.isnan(val)


def test_two_gap():
    gap = filters.Gap(1, 0)
    y = np.arange(10000.0)
    gap.apply(y, np.random.RandomState(), (), named_dims={})

    for _, val in enumerate(y):
        assert np.isnan(val)


<<<<<<< HEAD
def test_apply_with_probability():
    data = np.array([["a"], ["a"], ["a"], ["a"], ["a"], ["a"], ["a"], ["a"], ["a"], ["a"]])
    params = {"a": [["e"], [1.0]]}
    ocr = filters.OCRError(params, p=1.0)

    x_node = array.Array(data.shape)
    x_node.addfilter(filters.ApplyWithProbability(ocr, 0.5))
    series_node = series.Series(x_node)
    root_node = copy.Copy(series_node)
    out = root_node.process(data, np.random.RandomState(seed=42))

    contains_distinct_elements = False
    for a in out:
        for b in out:
            if a != b:
                contains_distinct_elements = True
    assert contains_distinct_elements
=======
def test_constant():
    a = np.arange(25).reshape((5, 5))
    x_node = array.Array(a.shape)
    x_node.addfilter(filters.Constant(5))
    root_node = copy.Copy(x_node)
    out = root_node.process(a, np.random.RandomState(seed=42))
    assert np.array_equal(out, np.full((5, 5), 5))


def test_identity():
    a = np.arange(25).reshape((5, 5))
    x_node = array.Array(a.shape)
    x_node.addfilter(filters.Identity())
    root_node = copy.Copy(x_node)
    out = root_node.process(a, np.random.RandomState(seed=42))
    assert np.array_equal(out, a)


def test_addition():
    a = np.full((5, 5), 5)
    x_node = array.Array(a.shape)
    x_node.addfilter(filters.Addition(filters.Constant(2), filters.Identity()))
    root_node = copy.Copy(x_node)
    out = root_node.process(a, np.random.RandomState(seed=42))
    assert np.array_equal(out, np.full((5, 5), 7))


def test_subtraction():
    a = np.full((5, 5), 5)
    x_node = array.Array(a.shape)
    x_node.addfilter(filters.Subtraction(filters.Constant(2), filters.Identity()))
    root_node = copy.Copy(x_node)
    out = root_node.process(a, np.random.RandomState(seed=42))
    assert np.array_equal(out, np.full((5, 5), -3))


def test_multiplication():
    a = np.full((5, 5), 5)
    x_node = array.Array(a.shape)
    x_node.addfilter(filters.Multiplication(filters.Constant(2), filters.Identity()))
    root_node = copy.Copy(x_node)
    out = root_node.process(a, np.random.RandomState(seed=42))
    assert np.array_equal(out, np.full((5, 5), 10))


def test_division():
    a = np.full((5, 5), 5.0)
    x_node = array.Array(a.shape)
    x_node.addfilter(filters.Division(filters.Constant(2), filters.Identity()))
    root_node = copy.Copy(x_node)
    out = root_node.process(a, np.random.RandomState(seed=42))
    assert np.allclose(out, np.full((5, 5), .4))


def test_integer_division():
    a = np.full((5, 5), 5)
    x_node = array.Array(a.shape)
    x_node.addfilter(filters.IntegerDivision(filters.Identity(), filters.Constant(2)))
    root_node = copy.Copy(x_node)
    out = root_node.process(a, np.random.RandomState(seed=42))
    assert np.array_equal(out, np.full((5, 5), 2))


def test_modulo():
    a = np.full((5, 5), 5)
    x_node = array.Array(a.shape)
    x_node.addfilter(filters.Modulo(filters.Identity(), filters.Constant(2)))
    root_node = copy.Copy(x_node)
    out = root_node.process(a, np.random.RandomState(seed=42))
    assert np.array_equal(out, np.full((5, 5), 1))


def test_and():
    a = np.full((5, 5), 5)
    x_node = array.Array(a.shape)
    x_node.addfilter(filters.And(filters.Identity(), filters.Constant(2)))
    root_node = copy.Copy(x_node)
    out = root_node.process(a, np.random.RandomState(seed=42))
    assert np.array_equal(out, np.full((5, 5), 0))


def test_or():
    a = np.full((5, 5), 5)
    x_node = array.Array(a.shape)
    x_node.addfilter(filters.Or(filters.Identity(), filters.Constant(2)))
    root_node = copy.Copy(x_node)
    out = root_node.process(a, np.random.RandomState(seed=42))
    assert np.array_equal(out, np.full((5, 5), 7))


def test_xor():
    a = np.full((5, 5), 5)
    x_node = array.Array(a.shape)
    x_node.addfilter(filters.Xor(filters.Identity(), filters.Constant(3)))
    root_node = copy.Copy(x_node)
    out = root_node.process(a, np.random.RandomState(seed=42))
    assert np.array_equal(out, np.full((5, 5), 6))


def test_difference():
    a = np.full((5, 5), 5)
    x_node = array.Array(a.shape)
    x_node.addfilter(filters.Difference(filters.Addition(filters.Identity(), filters.Constant(2))))
    root_node = copy.Copy(x_node)
    out = root_node.process(a, np.random.RandomState(seed=42))
    assert np.array_equal(out, np.full((5, 5), 2))


def test_min():
    a = np.full((5, 5), 5)
    x_node = array.Array(a.shape)
    x_node.addfilter(filters.Min(filters.Identity(), filters.Constant(2)))
    root_node = copy.Copy(x_node)
    out = root_node.process(a, np.random.RandomState(seed=42))
    assert np.array_equal(out, np.full((5, 5), 2))


def test_max():
    a = np.full((5, 5), 5)
    x_node = array.Array(a.shape)
    x_node.addfilter(filters.Max(filters.Identity(), filters.Constant(2)))
    root_node = copy.Copy(x_node)
    out = root_node.process(a, np.random.RandomState(seed=42))
    assert np.array_equal(out, np.full((5, 5), 5))
>>>>>>> 957cbc9c
<|MERGE_RESOLUTION|>--- conflicted
+++ resolved
@@ -181,7 +181,6 @@
         assert np.isnan(val)
 
 
-<<<<<<< HEAD
 def test_apply_with_probability():
     data = np.array([["a"], ["a"], ["a"], ["a"], ["a"], ["a"], ["a"], ["a"], ["a"], ["a"]])
     params = {"a": [["e"], [1.0]]}
@@ -199,7 +198,8 @@
             if a != b:
                 contains_distinct_elements = True
     assert contains_distinct_elements
-=======
+
+
 def test_constant():
     a = np.arange(25).reshape((5, 5))
     x_node = array.Array(a.shape)
@@ -323,5 +323,4 @@
     x_node.addfilter(filters.Max(filters.Identity(), filters.Constant(2)))
     root_node = copy.Copy(x_node)
     out = root_node.process(a, np.random.RandomState(seed=42))
-    assert np.array_equal(out, np.full((5, 5), 5))
->>>>>>> 957cbc9c
+    assert np.array_equal(out, np.full((5, 5), 5))