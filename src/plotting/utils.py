--- conflicted
+++ resolved
@@ -10,22 +10,8 @@
 from src.utils import generate_unique_path, split_df_by_model, filter_optimized_results
 
 
-<<<<<<< HEAD
-def visualize_scores(df, score_names, err_param_name, title, log=False):
-    """[summary]
-
-    [extended_summary]
-
-    Args:
-        df ([type]): [description]
-        score_names ([type]): [description]
-        err_param_name ([type]): [description]
-        title ([type]): [description]
-        log (bool, optional): [description]. Defaults to False.
-    """
-=======
 def visualize_scores(df, score_names, is_higher_score_better, err_param_name, title, log=False):
->>>>>>> 4ee92af5
+
     dfs = split_df_by_model(df)
 
     n_scores = len(score_names)
@@ -42,12 +28,12 @@
             ax.set_ylabel(score_names[i])
             ax.legend(fontsize="small")
 
-    fig.subplots_adjust(wspace=.25)
-    fig.suptitle(title)
-    fig.tight_layout(rect=[0, 0, 1, 0.95])
-
-    path_to_plot = generate_unique_path("out", "png")
-    fig.savefig(path_to_plot)
+        fig.subplots_adjust(wspace=.25)
+        fig.suptitle(title)
+        fig.tight_layout(rect=[0, 0, 1, 0.95])
+
+        path_to_plot = generate_unique_path("out", "png")
+        fig.savefig(path_to_plot)
 
 
 def visualize_classes(df, label_names, err_param_name, reduced_data_name, labels_name, cmap, title):
@@ -298,25 +284,8 @@
     plt.savefig(path_to_plot, bbox_inches="tight")
 
 
-<<<<<<< HEAD
-def visualize_confusion_matrices(df, label_names, score_name, err_param_name, labels_col, predictions_col, interactive):
-    """[summary]
-
-    [extended_summary]
-
-    Args:
-        df ([type]): [description]
-        label_names ([type]): [description]
-        score_name ([type]): [description]
-        err_param_name ([type]): [description]
-        labels_col ([type]): [description]
-        predictions_col ([type]): [description]
-        interactive ([type]): [description]
-    """
-=======
 def visualize_confusion_matrices(df, label_names, score_name, is_higher_score_better, err_param_name, labels_col,
                                  predictions_col, interactive):
->>>>>>> 4ee92af5
     dfs = split_df_by_model(df)
     for df_ in dfs:
         df_ = filter_optimized_results(df_, err_param_name, score_name, is_higher_score_better)
@@ -337,7 +306,6 @@
     """Generates a directed graph describing the error generation tree and filters.
 
     root_node.generate_error() needs to be called before calling this function,
-<<<<<<< HEAD
     because otherwise Filters may have incorrect or missing parameter values
     in the graph.
 
@@ -347,10 +315,6 @@
 
     Returns:
         [type]: [description]
-=======
-    because otherwise filters may have incorrect or missing parameter values
-    in the graph.
->>>>>>> 4ee92af5
     """
 
     dot = Digraph()
