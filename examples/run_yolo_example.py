import json
import os
import subprocess
import sys

import cv2
import matplotlib.pyplot as plt
import numpy as np
import torch
from numpy.random import RandomState
from pycocotools.coco import COCO
from pycocotools.cocoeval import COCOeval
from tqdm import trange

<<<<<<< HEAD
from dpemu import runner_
from dpemu.dataset_utils import load_coco_val_2017
from dpemu.plotting_utils import print_results_by_model, visualize_scores
=======
from dpemu import runner
from dpemu.datasets.utils import load_coco_val_2017
from dpemu.plotting.utils import print_results_by_model, visualize_scores
>>>>>>> 4beda824
from dpemu.problemgenerator.array import Array
from dpemu.problemgenerator.filters import JPEG_Compression
from dpemu.problemgenerator.series import Series
from dpemu.utils import generate_unique_path

cv2.ocl.setUseOpenCL(False)
torch.multiprocessing.set_start_method("spawn", force="True")


class Preprocessor:
    def run(self, _1, imgs, _2):
        return None, imgs, {}


class YOLOv3CPUModel:

    def __init__(self):
        self.random_state = RandomState(42)
        self.coco91class = [
            1, 2, 3, 4, 5, 6, 7, 8, 9, 10, 11, 13, 14, 15, 16, 17, 18, 19, 20, 21, 22, 23, 24, 25, 27, 28, 31, 32, 33,
            34, 35, 36, 37, 38, 39, 40, 41, 42, 43, 44, 46, 47, 48, 49, 50, 51, 52, 53, 54, 55, 56, 57, 58, 59, 60, 61,
            62, 63, 64, 65, 67, 70, 72, 73, 74, 75, 76, 77, 78, 79, 80, 81, 82, 84, 85, 86, 87, 88, 89, 90
        ]
        self.show_imgs = False

    @staticmethod
    def __draw_box(img, class_id, class_names, confidence, x, y, w, h):
        label = str(class_names[class_id]) + " " + str(confidence)
        colors = np.random.randint(0, 255, size=(len(class_names), 3), dtype="uint8")
        color = [int(c) for c in colors[class_id]]
        cv2.rectangle(img, (x, y), (x + w, y + h), color, 2)
        cv2.putText(img, label, (x, y - 5), cv2.FONT_HERSHEY_SIMPLEX, 0.5, color, 2)

    def __get_results_for_img(self, img, img_id, class_names, net):
        conf_threshold = 0
        nms_threshold = .4
        img_h = img.shape[0]
        img_w = img.shape[1]
        inference_size = 608
        scale = 1 / 255

        img = cv2.cvtColor(img, cv2.COLOR_RGB2BGR)
        blob = cv2.dnn.blobFromImage(img, scale, (inference_size, inference_size), (0, 0, 0), True)
        net.setInput(blob)
        out_layer_names = net.getUnconnectedOutLayersNames()
        outs = net.forward(out_layer_names)

        class_ids = []
        confs = []
        boxes = []
        results = []
        for out in outs:
            for detection in out:
                scores = detection[5:]
                class_id = np.argmax(scores)
                conf = float(scores[class_id])
                if conf > conf_threshold:
                    center_x = detection[0] * img_w
                    center_y = detection[1] * img_h
                    w = detection[2] * img_w
                    h = detection[3] * img_h
                    x = center_x - w / 2
                    y = center_y - h / 2
                    class_ids.append(class_id)
                    confs.append(conf)
                    boxes.append([x, y, w, h])

        indices = cv2.dnn.NMSBoxes(boxes, confs, conf_threshold, nms_threshold)
        for i in indices:
            i = i[0]
            x, y, w, h = boxes[i]

            results.append({
                "image_id": img_id,
                "category_id": self.coco91class[class_ids[i]],
                "bbox": [x, y, w, h],
                "score": confs[i],
            })

            if self.show_imgs:
                self.__draw_box(img, class_ids[i], class_names, round(confs[i], 2), int(round(x)), int(round(y)),
                                int(round(w)), int(round(h)))

        if self.show_imgs:
            cv2.imshow(str(img_id), img)
            path_to_img = generate_unique_path("out", "jpg")
            cv2.imwrite(path_to_img, img, [cv2.IMWRITE_JPEG_QUALITY, 100])
            cv2.waitKey()
            cv2.destroyAllWindows()

        return results

    def run(self, _, imgs, model_params):
        img_ids = model_params["img_ids"]
        class_names = model_params["class_names"]
        self.show_imgs = model_params["show_imgs"]

        path_to_yolov3_weights = "tmp/yolov3-spp_best.weights"
        if not os.path.isfile(path_to_yolov3_weights):
            subprocess.call(["./scripts/get_yolov3.sh"])

        net = cv2.dnn.readNet("tmp/yolov3-spp_best.weights", "tmp/yolov3-spp.cfg")
        results = []
        for i in trange(len(imgs)):
            results.extend(self.__get_results_for_img(imgs[i], img_ids[i], class_names, net))
        if not results:
            return {"mAP-50": 0}

        path_to_results = generate_unique_path("tmp", "json")
        with open(path_to_results, "w") as fp:
            json.dump(results, fp)

        coco_gt = COCO("data/annotations/instances_val2017.json")
        coco_eval = COCOeval(coco_gt, coco_gt.loadRes(path_to_results), "bbox")
        coco_eval.params.imgIds = img_ids
        coco_eval.evaluate()
        coco_eval.accumulate()
        coco_eval.summarize()
        return {"mAP-50": round(coco_eval.stats[1], 3)}


def get_err_root_node():
    err_node = Array()
    err_root_node = Series(err_node)
    # err_node.addfilter(GaussianNoise("mean", "std"))
    # err_node.addfilter(Blur_Gaussian("std"))
    # err_node.addfilter(Snow("snowflake_probability", "snowflake_alpha", "snowstorm_alpha"))
    # err_node.addfilter(FastRain("probability", "range_id"))
    # err_node.addfilter(StainArea("probability", "radius_generator", "transparency_percentage"))
    err_node.addfilter(JPEG_Compression("quality"))
    # err_node.addfilter(ResolutionVectorized("k"))
    # err_node.addfilter(BrightnessVectorized("tar", "rate", "range"))
    # err_node.addfilter(SaturationVectorized("tar", "rate", "range"))
    # err_node.addfilter(Identity())
    return err_root_node


def get_err_params_list():
    # err_params_list = [{"mean": 0, "std": std} for std in [10 * i for i in range(0, 4)]]
    # err_params_list = [{"std": std} for std in [i for i in range(0, 4)]]
    # err_params_list = [{"snowflake_probability": p, "snowflake_alpha": .4, "snowstorm_alpha": 0}
    #                    for p in [10 ** i for i in range(-4, 0)]]
    # err_params_list = [{"probability": p, "range_id": 255} for p in [10 ** i for i in range(-4, 0)]]
    # err_params_list = [
    #     {"probability": p, "radius_generator": GaussianRadiusGenerator(0, 50), "transparency_percentage": 0.2}
    #     for p in [10 ** i for i in range(-6, -2)]]
    err_params_list = [{"quality": q} for q in [10, 20, 30, 100]]
    # err_params_list = [{"k": k} for k in [1, 2, 3, 4]]
    # err_params_list = [{"tar": 1, "rate": rat, "range": 255} for rat in [0.0, 0.5, 1.0, 10.0, 20.0]]
    # err_params_list = [{}]
    return err_params_list


def get_model_params_dict_list(img_ids, class_names):
    return [
        {"model": YOLOv3CPUModel, "params_list": [{"img_ids": img_ids, "class_names": class_names, "show_imgs": True}]}
    ]


def visualize(df):
    # visualize_scores(df, ["mAP-50"], [True], "std", "Object detection with Gaussian noise", x_log=False)
    # visualize_scores(df, ["mAP-50"], [True], "std", "Object detection with Gaussian blur", x_log=False)
<<<<<<< HEAD
    # visualize_scores(df, ["mAP-50"], [True], "snowflake_probability", "Object detection with snow filter", x_log=True)
    # visualize_scores(df, ["mAP-50"], [True], "probability", "Object detection with rain filter", x_log=True)
    # visualize_scores(df, ["mAP-50"], [True], "probability", "Object detection with added stains", x_log=True)
    visualize_scores(df, ["mAP-50"], [True], "quality", "Object detection with JPEG compression", x_log=False)
=======
    # visualize_scores(df, ["mAP-50"], [True], "snowflake_probability", "Object detection with snow filter",
    #                  x_log=True)
    # visualize_scores(df, ["mAP-50"], [True], "probability", "Object detection with rain filter", x_log=True)
    # visualize_scores(df, ["mAP-50"], [True], "probability", "Object detection with added stains", x_log=True)
    visualize_scores(df, ["mAP-50"], [True], "quality", "Object detection with JPEG compression",
                     x_log=False)
>>>>>>> 4beda824
    # visualize_scores(df, ["mAP-50"], [True], "k", "Object detection with reduced resolution", x_log=False)
    # visualize_scores(df, ["mAP-50"], [True], "rate", "Object detection with brightness", x_log=False)
    # visualize_scores(df, ["mAP-50"], [True], "rate", "Object detection with saturation", x_log=False)
    plt.show()


def main(argv):
    if len(argv) != 2:
        exit(0)

    imgs, img_ids, class_names, _ = load_coco_val_2017(int(argv[1]), is_shuffled=True)

    df = runner.run(
        train_data=None,
        test_data=imgs,
        preproc=Preprocessor,
        preproc_params=None,
        err_root_node=get_err_root_node(),
        err_params_list=get_err_params_list(),
        model_params_dict_list=get_model_params_dict_list(img_ids, class_names),
        n_processes=1
    )

    print_results_by_model(df, ["img_ids", "class_names", "show_imgs", "mean", "radius_generator",
                                "transparency_percentage", "range_id", "snowflake_alpha", "snowstorm_alpha"])
    visualize(df)


if __name__ == "__main__":
    main(sys.argv)<|MERGE_RESOLUTION|>--- conflicted
+++ resolved
@@ -12,15 +12,9 @@
 from pycocotools.cocoeval import COCOeval
 from tqdm import trange
 
-<<<<<<< HEAD
-from dpemu import runner_
+from dpemu import runner
 from dpemu.dataset_utils import load_coco_val_2017
 from dpemu.plotting_utils import print_results_by_model, visualize_scores
-=======
-from dpemu import runner
-from dpemu.datasets.utils import load_coco_val_2017
-from dpemu.plotting.utils import print_results_by_model, visualize_scores
->>>>>>> 4beda824
 from dpemu.problemgenerator.array import Array
 from dpemu.problemgenerator.filters import JPEG_Compression
 from dpemu.problemgenerator.series import Series
@@ -183,19 +177,10 @@
 def visualize(df):
     # visualize_scores(df, ["mAP-50"], [True], "std", "Object detection with Gaussian noise", x_log=False)
     # visualize_scores(df, ["mAP-50"], [True], "std", "Object detection with Gaussian blur", x_log=False)
-<<<<<<< HEAD
     # visualize_scores(df, ["mAP-50"], [True], "snowflake_probability", "Object detection with snow filter", x_log=True)
     # visualize_scores(df, ["mAP-50"], [True], "probability", "Object detection with rain filter", x_log=True)
     # visualize_scores(df, ["mAP-50"], [True], "probability", "Object detection with added stains", x_log=True)
     visualize_scores(df, ["mAP-50"], [True], "quality", "Object detection with JPEG compression", x_log=False)
-=======
-    # visualize_scores(df, ["mAP-50"], [True], "snowflake_probability", "Object detection with snow filter",
-    #                  x_log=True)
-    # visualize_scores(df, ["mAP-50"], [True], "probability", "Object detection with rain filter", x_log=True)
-    # visualize_scores(df, ["mAP-50"], [True], "probability", "Object detection with added stains", x_log=True)
-    visualize_scores(df, ["mAP-50"], [True], "quality", "Object detection with JPEG compression",
-                     x_log=False)
->>>>>>> 4beda824
     # visualize_scores(df, ["mAP-50"], [True], "k", "Object detection with reduced resolution", x_log=False)
     # visualize_scores(df, ["mAP-50"], [True], "rate", "Object detection with brightness", x_log=False)
     # visualize_scores(df, ["mAP-50"], [True], "rate", "Object detection with saturation", x_log=False)
