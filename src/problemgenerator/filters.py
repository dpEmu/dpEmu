--- conflicted
+++ resolved
@@ -7,6 +7,7 @@
 
     def __init__(self):
         np.random.seed(42)
+        random.seed(42)
         self.shape = ()
 
 
@@ -63,11 +64,6 @@
         For example {"e": (["E", "i"], [.5, .5]), "g": (["q", "9"], [.2, .8])}
         where the latter list consists of probabilities which should sum to 1."""
 
-        random.seed(42)
-<<<<<<< HEAD
-=======
-        self.prob = p
->>>>>>> b6b98e8c
         self.replacements = replacements
         super().__init__()
 
